# -*- coding  : utf-8 -*-
# Description : gpu, model, Parallelism, data, train and inference config definition

import math, json
from .constants import *
from typing import Optional, Union
from dataclasses import dataclass
from enum import Enum
from functools import total_ordering
from transformers import AutoConfig
import os


class ActivationRecomputation(Enum):
    NONE = 0
    """No activation recomputation; requires the most amount of memory."""

    SELECTIVE = 1
    """Selectively checkpoints and recomputes only parts of each transformer
    layer that take up a considerable amount of memory but are not
    computationally expensive to recompute, i.e. Q K V matrix multiplies, 
    QK^T matrix multiply, softmax, softmax dropout, and attention over V."""

    FULL = 2
    """Full activation recomputation stores the input to EVERY transformer
    layer, which is sharded across the tensor parallel group, thus requiring an
    extra all-gather (ignored for now) per layer and add communication
    overhead; requires the lease amount of memory; requires an extra forward
    pass."""


@total_ordering
class DSZeRO(Enum):
    NONE = 0
    """No DeepSPeed ZeRO; requires the most amount of memory."""

    STAGE_1 = 1
    """ZeRO stage 1 shards the optimizer states across the data parallel
    group."""

    STAGE_2 = 2
    """ZeRO stage 2 shards the optimizer states and gradients across the data
    parallel group."""

    STAGE_3 = 3
    """ZeRO stage 3 shards the optimizer states, gradients, and model weights
    across the data parallel group."""

    def __lt__(self, other):
        # 炫技写法
        if other.__class__ is self.__class__:
            return self.value < other.value  # Enum 枚举类自动赋值
        return NotImplemented

    def __eq__(self, other):
        if isinstance(other, DSZeRO):
            return self.value == other.value
        return NotImplemented


@dataclass
class GPUEfficiencyConfig:
    flops_efficiency: float = 1.0
    hbm_memory_efficiency: float = 1.0
    intra_node_memory_efficiency: float = 1.0
    inter_node_memory_efficiency: float = 1.0


@dataclass
class InferenceConfig:
    """Inference configuration dataclass."""

    bs: int = None  # batch size
    seq_len: int = 522  # input sequence length
    generate_len: int = 1526  # number of tokens to generate
    context_len: int = None  # context length
    bytes_per_param: int = BYTES_FP16  # model weight bytes
    act_dtype_bytes: int = BYTES_FP16  # activation data type bytes
    kv_cache_bytes: int = BYTES_FP16  # key/value cache data type bytes

    def __post_init__(self):
        if self.context_len is None:
            self.context_len = self.seq_len + self.generate_len


@dataclass
class ParallelismConfig:
    """Configuration for various parallelism strategies."""
<<<<<<< HEAD

    tp_size: int = 1  # tensor parallelism size
    pp_size: int = 1  # pipeline parallelism size
    dp_size: int = 1  # data parallelism size
    sp_size: int = 1  # sequence parallelism size

@dataclass
class DeepseekConfig:
    """Deepseek configuration dataclass."""
    max_batch_size: int = 8
    max_seq_len: int = 4096 * 4
    vocab_size: int = 129280
    hidden_size: int = 7168
    intermediate_size: int = 18432
    moe_intermediate_size: int = 2048
    num_layers: int = 61  # number of transformer layers (blocks)
    num_dense_layers: int = 3  # number of dense layers (non-MoE layers)
    num_moe_layers: Optional[int] = None 
    num_heads: int = 128
    num_kv_heads: int = 128
    
    # moe
    n_routed_experts: int = 256
    n_shared_experts: int = 1
    num_experts_per_tok: int = 8
    n_expert_groups: int = 8
    n_limited_groups: int = 4
    route_scale: float = 2.5

    # mla config
    q_lora_rank: int = 1536
    kv_lora_rank: int = 512
    qk_nope_head_dim: int = 128
    qk_rope_head_dim: int = 64
    v_head_dim: int = 128
    qk_head_dim: Optional[int] = None 

    # yarn
    original_seq_len: int = 4096
    rope_theta: float = 10000.0
    rope_factor: float = 40
    beta_fast: int = 32
    beta_slow: int = 1
    mscale: float = 1.0

    # 模型类型标识
    model_type: str = "deepseek_v3"
    model_name: str = "DeepseekV3"

    def __post_init__(self):
        if self.qk_nope_head_dim and self.qk_rope_head_dim:
            self.qk_head_dim = self.qk_nope_head_dim + self.qk_rope_head_dim
        if self.num_moe_layers is None:
            self.num_moe_layers = self.num_layers - self.num_dense_layers

    @classmethod
    def from_pretrained(
        cls, pretrained_model_name_or_path: str, trust_remote_code: bool = True
    ):
        """
        Load a Hugging Face model configuration and map it to DeepseekConfig.
        自动兼容 Deepseek V3 模型。
        """
        hf_config = AutoConfig.from_pretrained(
            pretrained_model_name_or_path, trust_remote_code=trust_remote_code
        )
=======

    tp_size: int = 1  # tensor parallelism size
    pp_size: int = 1  # pipeline parallelism size
    dp_size: int = 1  # data parallelism size
    sp_size: int = 1  # sequence parallelism size
>>>>>>> 664ce6d6

        # 检查是否为 Deepseek 模型
        model_type = getattr(hf_config, "model_type", None)
        if model_type != "deepseek_v3":
            raise ValueError(f"Expected deepseek_v3 model type, got {model_type}")

        return cls(
            num_layers=getattr(hf_config, "num_hidden_layers", None),
            num_dense_layers=getattr(hf_config, "num_dense_layers", None),
            num_moe_layers=getattr(hf_config, "num_moe_layers", None),
            num_heads=getattr(hf_config, "num_attention_heads", None),
            num_kv_heads=getattr(hf_config, "num_kv_heads", None),
            hidden_size=getattr(hf_config, "hidden_size", None),
            intermediate_size=getattr(hf_config, "intermediate_size", None),
            moe_intermediate_size=getattr(hf_config, "moe_intermediate_size", None),
            vocab_size=getattr(hf_config, "vocab_size", None),
            max_seq_len=getattr(hf_config, "max_position_embeddings", None),
            n_routed_experts=getattr(hf_config, "n_routed_experts", None),
            n_shared_experts=getattr(hf_config, "n_shared_experts", None),
            num_experts_per_tok=getattr(hf_config, "num_experts_per_tok", None),
            q_lora_rank=getattr(hf_config, "q_lora_rank", None),
            kv_lora_rank=getattr(hf_config, "kv_lora_rank", None),
            qk_nope_head_dim=getattr(hf_config, "qk_nope_head_dim", None),
            qk_rope_head_dim=getattr(hf_config, "qk_rope_head_dim", None),
            v_head_dim=getattr(hf_config, "v_head_dim", None),
            original_seq_len=getattr(hf_config, "original_seq_len", None),
            rope_theta=getattr(hf_config, "rope_theta", None),
            rope_factor=getattr(hf_config, "rope_factor", None),
            beta_fast=getattr(hf_config, "beta_fast", None),
            beta_slow=getattr(hf_config, "beta_slow", None),
            mscale=getattr(hf_config, "mscale", None),
        )

@dataclass
class ModelConfig:
    num_layers: Optional[int] = None  # number of transformer layers (blocks)
    num_heads: Optional[int] = None  # number of attention heads
    head_dim: Optional[int] = None          # <— 新增：允许显式传入
    hidden_size: Optional[int] = None  # hidden dimension
    vocab_size: Optional[int] = None  # vocabulary size
    num_kv_heads: Optional[int] = None
    max_seq_len: Optional[int] = None  # max sequence length
    intermediate_size: Optional[int] = None  # hidden dimension of FFN, default to 4 * hidden_size
    
    model_type: str = None 
    model_name: str = None

    # 新增 MoE 相关参数
<<<<<<< HEAD
=======
    moe_type: Optional[str] = None  # Type of MoE model
>>>>>>> 664ce6d6
    moe_intermediate_size: Optional[int] = None  # MoE FFN hidden dimension
    num_experts: Optional[int] = None  # MoE 专家数
    moe_layer_distribution: Optional[list] = None  # MoE层分布
    num_experts_per_tok: int = 8 # 每个 token 选择 top-k 个专家,这里假设k=8

    def __post_init__(self) -> None:
        # ① KV-heads 默认 = Q-heads
        if self.num_kv_heads is None:
            self.num_kv_heads = self.num_heads

        # ② FFN 维度默认 = 4×hidden_size
        if self.intermediate_size is None:
            self.intermediate_size = self.hidden_size * 4

        # ③ head_dim 计算
        if self.head_dim is None:
            self.head_dim = self.hidden_size // self.num_heads

        # ④ MoE 相关参数处理
        if self.moe_intermediate_size is not None:
            self.intermediate_size = self.moe_intermediate_size

    @classmethod
    def from_pretrained(
        cls, pretrained_model_name_or_path: str, trust_remote_code: bool = True
    ):
        """
        Load a Hugging Face model configuration and map it to ModelConfig.
        自动兼容 Qwen3 MoE 及常规模型。
        """
        hf_config = AutoConfig.from_pretrained(
            pretrained_model_name_or_path, trust_remote_code=trust_remote_code
        )

        model_type = getattr(hf_config, "model_type", None)
<<<<<<< HEAD
        num_layers = getattr(hf_config, "num_hiddenum_layers", None)
=======
        num_layers = getattr(hf_config, "num_hidden_layers", None)
>>>>>>> 664ce6d6
        num_heads = getattr(hf_config, "num_attention_heads", None)
        num_kv_heads = getattr(hf_config, "num_kv_heads", None)
        head_dim = getattr(hf_config, "head_dim", None)
        moe_num_experts = getattr(hf_config, "num_experts", None) # 兼容 qwen3 moe 模型专家数量字段
        moe_layer_distribution = getattr(hf_config, "moe_layer_distribution", None)

        return cls(
            num_layers=num_layers,
            num_heads=num_heads,
            hidden_size=getattr(hf_config, "hidden_size", None),
            vocab_size=getattr(hf_config, "vocab_size", None),
            num_kv_heads=num_kv_heads,
            max_seq_len=getattr(hf_config, "max_position_embeddings", None),
            intermediate_size=getattr(hf_config, "intermediate_size", None),
            model_type=model_type,
            head_dim=head_dim,
            num_experts=moe_num_experts,
            moe_layer_distribution=moe_layer_distribution,
        )
    
    
@dataclass
class GPUConfig:
    # 1, gpu 型号和显存大小
    name: str  # GPU config name
    memory_in_GB: float  # memory per GPU in GB
    onchip_buffer: float = None  # on-chip buffer size in bytes, e.g., register file size
    gpu_per_node: int = 8
    sm: int = 160
    comm_sm: int = 20
    
    # 2, gpu 显存带宽、节点内带宽、节点间带宽
    hbm_bw: float=None  # GPU HBM bw in GB/s
    intra_node_bw: float=None # intra node GPU bw in GB/s.(PCIE/NVLINK)
    intra_node_min_message_latency: float=None # minimum intra node message latency in seconds
<<<<<<< HEAD
    
    inter_node_bw: float = 50 # inter node bw in GB/s, assuming Mellanox 400Gbps HDR Infiniband
    discount_rate: float = 0.85
=======
    # inter node bandwidth in GB/s, assuming Mellanox 200Gbps HDR Infiniband
    inter_node_bandwidth_in_GB_per_sec: float = 200  
>>>>>>> 664ce6d6

    # 3, 不同精度的 Tensor core 的计算性能
    peak_tf32_TFLOPS: float = None  # peak Tensor TFLOPS for FP32
    peak_fp16_TFLOPS: float = None  # peak Tensor TFLOPS for FP16
    peak_fp8_TFLOPS: float = None  # peak Tensor TFLOPS for FP16
    peak_fp4_TFLOPS: float = None  # peak Tensor TFLOPS for FP16
    peak_int8_TFLOPS: float = None  # peak Tensor TFLOPS for INT8
    peak_int4_TFLOPS: float = None  # peak Tensor TFLOPS for INT4

    FLOPS_EFFICIENCY = 1.0
    HBM_MEMORY_EFFICIENCY = 0.9
    INTRA_NODE_bw_EFFICIENCY = 0.9

    def __post_init__(self):
        """
        Post-initialization processing to compute missing values and apply efficiencies.
        """

        # Apply FLOPS efficiency and round to nearest integer
        if self.FLOPS_EFFICIENCY:
            self.actual_peak_tf32_TFLOPS = math.ceil(
                self.peak_tf32_TFLOPS * self.FLOPS_EFFICIENCY
            )
            self.actual_peak_fp16_TFLOPS = math.ceil(
                self.peak_fp16_TFLOPS * self.FLOPS_EFFICIENCY
            )
            self.actual_peak_int8_TFLOPS = math.ceil(
                self.peak_int8_TFLOPS * self.FLOPS_EFFICIENCY
            )

    def get_fp16_tflops(self):
        return self.peak_fp16_TFLOPS * self.discount_rate * (self.sm - self.comm_sm) / self.sm

    def get_fp8_tflops(self):
        return self.peak_fp8_TFLOPS * self.discount_rate * (self.sm - self.comm_sm) / self.sm

    def get_fp4_tflops(self):
        return self.peak_fp4_TFLOPS * self.discount_rate * (self.sm - self.comm_sm) / self.sm
    
    def get_hbm_bw(self):
        return self.hbm_bw * self.discount_rate
    
    def get_nvlink_bw(self):
        return self.intra_node_bw * self.discount_rate // 2 # 单向 nvlink 带宽

    def get_pcie_bw(self):
        return self.inter_node_bw * self.discount_rate
    
class LLMConfigs(object):
    """LLMConfigs is a dataclass that contains all the configurations for the LLM model."""

    def __init__(
        self,
        gpu_config: GPUConfig,
        model_config: Union[ModelConfig, DeepseekConfig],
        parallelism_config: ParallelismConfig = ParallelismConfig(),
        inference_config: InferenceConfig = InferenceConfig(),
        gpu_efficiency_config: GPUEfficiencyConfig = GPUEfficiencyConfig(),
    ) -> None:
        self.model_config = model_config
        self.gpu_config = gpu_config
        self.parallelism_config = parallelism_config
        self.inference_config = inference_config  # 用户自行指定配置
        self.gpu_efficiency_config = gpu_efficiency_config  # 用户自行指定配置


def get_model_and_gpu_config_by_name(
    model_name="llama-13b", gpu_name="v100-pcie-32gb"
) -> dict:
    """Read model and gpu configs from a json file."""
    current_dir = os.path.dirname(__file__)
    model_config_path = os.path.join(current_dir, "../configs/model_configs.json")
    gpu_config_path = os.path.join(current_dir, "../configs/gpu_configs.json")

    with open(model_config_path, "r") as f:
        config_json = json.load(f)  # 类似于 dict 类型
        if model_name in config_json:
            config_dict = config_json[model_name]
            
            # 检查是否为 Deepseek 模型
            if config_dict.get("model_type") == "deepseek_v3":
                model_config = DeepseekConfig(**config_dict)
            else:
                model_config = ModelConfig(**config_dict)
        else:
            print(
                f"model name {model_name} is not found in {model_config_path} so need to apply transformers AutoConfig"
            )
            # 加载模型配置
            try:
                # 先尝试加载为 Deepseek 模型
                model_config = DeepseekConfig.from_pretrained(model_name, trust_remote_code=True)
            except (ValueError, AttributeError):
                # 如果不是 Deepseek 模型，则加载为普通模型
                model_config = ModelConfig.from_pretrained(model_name, trust_remote_code=True)

    with open(gpu_config_path, "r") as f:
        config_json = json.load(f)
        if gpu_name not in config_json:
            raise ValueError(f"gpu name {gpu_name} not found in {gpu_config_path}")
        gpu_config = GPUConfig(**config_json[gpu_name])

    return model_config, gpu_config


def get_flops(
    gpu_config: GPUConfig, data_type="fp16", flops_efficiency=FLOPS_EFFICIENCY
) -> float:
    """Get the expected TFLOPS per GPU for the specified data type
    configuration/GPU (adjusted by flops_efficiency)

    Returns:
        float: TFLOPS per GPU and unit is T.
    """
    if data_type == "int8":
        gemm_TFOPS = gpu_config.peak_int8_TFLOPS
    elif data_type == "fp16":
        gemm_TFOPS = gpu_config.peak_fp16_TFLOPS
    elif data_type == "fp8":
        gemm_TFOPS = gpu_config.peak_fp8_TFLOPS
    elif data_type == "fp4":
        gemm_TFOPS = gpu_config.peak_fp4_TFLOPS
    else:
        raise ValueError("data_type must be 'fp16' or 'int8'")

    return gemm_TFOPS * flops_efficiency


def get_gpu_hbm_bw(
    gpu_config: GPUConfig, hbm_memory_efficiency=HBM_MEMORY_EFFICIENCY
) -> list:
    return gpu_config.hbm_bw * hbm_memory_efficiency, gpu_config.onchip_buffer


def get_intra_node_bw(
    gpu_config: GPUConfig, intra_node_memory_efficiency=INTRA_NODE_MEMORY_EFFICIENCY
) -> float:
    return gpu_config.intra_node_bw * intra_node_memory_efficiency


def get_inter_node_bw(
    gpu_config: GPUConfig, inter_node_memory_efficiency=INTER_NODE_MEMORY_EFFICIENCY
) -> float:
    return gpu_config.inter_node_bw * inter_node_memory_efficiency<|MERGE_RESOLUTION|>--- conflicted
+++ resolved
@@ -86,7 +86,6 @@
 @dataclass
 class ParallelismConfig:
     """Configuration for various parallelism strategies."""
-<<<<<<< HEAD
 
     tp_size: int = 1  # tensor parallelism size
     pp_size: int = 1  # pipeline parallelism size
@@ -153,13 +152,6 @@
         hf_config = AutoConfig.from_pretrained(
             pretrained_model_name_or_path, trust_remote_code=trust_remote_code
         )
-=======
-
-    tp_size: int = 1  # tensor parallelism size
-    pp_size: int = 1  # pipeline parallelism size
-    dp_size: int = 1  # data parallelism size
-    sp_size: int = 1  # sequence parallelism size
->>>>>>> 664ce6d6
 
         # 检查是否为 Deepseek 模型
         model_type = getattr(hf_config, "model_type", None)
@@ -208,10 +200,6 @@
     model_name: str = None
 
     # 新增 MoE 相关参数
-<<<<<<< HEAD
-=======
-    moe_type: Optional[str] = None  # Type of MoE model
->>>>>>> 664ce6d6
     moe_intermediate_size: Optional[int] = None  # MoE FFN hidden dimension
     num_experts: Optional[int] = None  # MoE 专家数
     moe_layer_distribution: Optional[list] = None  # MoE层分布
@@ -247,11 +235,7 @@
         )
 
         model_type = getattr(hf_config, "model_type", None)
-<<<<<<< HEAD
         num_layers = getattr(hf_config, "num_hiddenum_layers", None)
-=======
-        num_layers = getattr(hf_config, "num_hidden_layers", None)
->>>>>>> 664ce6d6
         num_heads = getattr(hf_config, "num_attention_heads", None)
         num_kv_heads = getattr(hf_config, "num_kv_heads", None)
         head_dim = getattr(hf_config, "head_dim", None)
@@ -270,6 +254,17 @@
             head_dim=head_dim,
             num_experts=moe_num_experts,
             moe_layer_distribution=moe_layer_distribution,
+            num_layers=num_layers,
+            num_heads=num_heads,
+            hidden_size=getattr(hf_config, "hidden_size", None),
+            vocab_size=getattr(hf_config, "vocab_size", None),
+            num_kv_heads=num_kv_heads,
+            max_seq_len=getattr(hf_config, "max_position_embeddings", None),
+            intermediate_size=getattr(hf_config, "intermediate_size", None),
+            model_type=model_type,
+            head_dim=head_dim,
+            num_experts=moe_num_experts,
+            moe_layer_distribution=moe_layer_distribution,
         )
     
     
@@ -287,14 +282,9 @@
     hbm_bw: float=None  # GPU HBM bw in GB/s
     intra_node_bw: float=None # intra node GPU bw in GB/s.(PCIE/NVLINK)
     intra_node_min_message_latency: float=None # minimum intra node message latency in seconds
-<<<<<<< HEAD
     
     inter_node_bw: float = 50 # inter node bw in GB/s, assuming Mellanox 400Gbps HDR Infiniband
     discount_rate: float = 0.85
-=======
-    # inter node bandwidth in GB/s, assuming Mellanox 200Gbps HDR Infiniband
-    inter_node_bandwidth_in_GB_per_sec: float = 200  
->>>>>>> 664ce6d6
 
     # 3, 不同精度的 Tensor core 的计算性能
     peak_tf32_TFLOPS: float = None  # peak Tensor TFLOPS for FP32
